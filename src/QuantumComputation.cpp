--- conflicted
+++ resolved
@@ -1084,19 +1084,6 @@
 		return f;
 	}
 
-<<<<<<< HEAD
-	dd::Edge QuantumComputation::reduceGarbage(dd::Edge& e, std::unique_ptr<dd::Package>& dd, bool regular) {
-		// return if no more garbage left
-		if (!garbage.any() || e.p == nullptr) return e;
-		unsigned short firstGarbage = 0;
-		for (auto i=0; i<garbage.size(); ++i) {
-			if (garbage.test(i)) {
-				firstGarbage = i;
-				break;
-			}
-		}
-		if(e.p->v < firstGarbage) return e;
-=======
 	void QuantumComputation::reduceAncillae(dd::Edge& e, std::unique_ptr<dd::Package>& dd, const permutationMap& varMap) {
 		std::queue<dd::Edge> q{};
 		std::unordered_set<dd::NodePtr> nodes{};
@@ -1129,15 +1116,17 @@
 		dd->garbageCollect();
 	}
 
-	void QuantumComputation::reduceGarbage(dd::Edge& e, std::unique_ptr<dd::Package>& dd) {
-		#if DEBUG_MODE_QC
-		std::cout << "Reducing garbage output. nqubits: " << nqubits << ", nancillae: " << nancillae << std::endl;
-		std::cout << "Top level variable index: " << e.p->v << std::endl;
-		#endif
-		if (e.p->v < nqubits) return;
-		for(auto& edge: e.p->e)
-			reduceGarbage(edge, dd);
->>>>>>> c4bbcad7
+	dd::Edge QuantumComputation::reduceGarbage(dd::Edge& e, std::unique_ptr<dd::Package>& dd, bool regular) {
+		// return if no more garbage left
+		if (!garbage.any() || e.p == nullptr) return e;
+		unsigned short firstGarbage = 0;
+		for (auto i=0; i<garbage.size(); ++i) {
+			if (garbage.test(i)) {
+				firstGarbage = i;
+				break;
+			}
+		}
+		if(e.p->v < firstGarbage) return e;
 
 		dd::Edge f = e;
 
@@ -1223,10 +1212,7 @@
 		permutationMap map = initialLayout;
 		dd->setMode(dd::Matrix);
 		dd::Edge e = createInitialMatrix(dd);
-<<<<<<< HEAD
-
-=======
->>>>>>> c4bbcad7
+
 		for (auto & op : ops) {
 			auto tmp = dd->multiply(op->getDD(dd, line, map), e);
 
@@ -1238,11 +1224,7 @@
 		}
 		// correct permutation if necessary
 		changePermutation(e, map, outputPermutation, line, dd);
-<<<<<<< HEAD
 		e = reduceAncillae(e, dd);
-=======
-		reduceAncillae(e, dd);
->>>>>>> c4bbcad7
 
 		return e;
 	}
@@ -1254,19 +1236,9 @@
 		std::array<short, MAX_QUBITS> line{};
 		line.fill(LINE_DEFAULT);
 		permutationMap map = initialLayout;
-<<<<<<< HEAD
+		permutationMap varMap = Operation::standardPermutation;
+
 		dd->setMode(dd::Matrix);
-		dd::Edge e = createInitialMatrix(dd);
-
-		for (auto & op : ops) {
-			auto tmp = dd->multiply(op->getDD(dd, line, map), e);
-			// call the dynamic reordering routine
-			// TODO: currently this performs the reordering after every operation. this may be changed
-			tmp = dd->dynamicReorder(tmp, map, strat);
-=======
-		permutationMap varMap = Operation::standardPermutation;
-
-		dd->useMatrixNormalization(true);
 		dd::Edge e = createInitialMatrix(dd);
 		for (auto & op : ops) {
 			if (!op->isUnitary()) {
@@ -1274,7 +1246,6 @@
 			}
 
 			auto tmp = dd->multiply(op->getDD2(dd, line, map, varMap), e);
->>>>>>> c4bbcad7
 
 			dd->incRef(tmp);
 			dd->decRef(e);
@@ -1287,17 +1258,10 @@
 		// change the tracked qubit mapping to the expected output mapping
 		changePermutation(e, map, outputPermutation, line, dd);
 
-<<<<<<< HEAD
-		e = reduceAncillae(e, dd);
-
-		return e;
-=======
 		// reduce ancillae according to variable mapping
 		reduceAncillae(e, dd, varMap);
 
-		dd->useMatrixNormalization(false);
 		return {e, varMap};
->>>>>>> c4bbcad7
 	}
 
 	dd::Edge QuantumComputation::simulate(const dd::Edge& in, std::unique_ptr<dd::Package>& dd) {
@@ -1321,11 +1285,7 @@
 
 		// correct permutation if necessary
 		changePermutation(e, map, outputPermutation, line, dd);
-<<<<<<< HEAD
 		e = reduceAncillae(e, dd);
-=======
-		reduceAncillae(e, dd);
->>>>>>> c4bbcad7
 
 		return e;
 	}
@@ -1336,29 +1296,18 @@
 		std::array<short, MAX_QUBITS> line{};
 		line.fill(LINE_DEFAULT);
 		permutationMap map = initialLayout;
-<<<<<<< HEAD
+		permutationMap varMap = Operation::standardPermutation;
+
 		dd->setMode(dd::Vector);
-=======
-		permutationMap varMap = Operation::standardPermutation;
-
->>>>>>> c4bbcad7
 		dd::Edge e = in;
 		dd->incRef(e);
 
 		for (auto& op : ops) {
-<<<<<<< HEAD
-			auto tmp = dd->multiply(op->getDD(dd, line, map), e);
-
-			// call the dynamic reordering routine
-			// TODO: currently this performs the reordering after every operation. this may be changed
-			tmp = dd->dynamicReorder(tmp, map, strat);
-=======
 			if (!op->isUnitary()) {
 				throw QFRException("[simulate] Functionality not unitary.");
 			}
 
 			auto tmp = dd->multiply(op->getDD2(dd, line, map, varMap), e);
->>>>>>> c4bbcad7
 
 			dd->incRef(tmp);
 			dd->decRef(e);
@@ -1370,13 +1319,7 @@
 		// change the tracked qubit mapping to the expected output mapping
 		changePermutation(e, map, outputPermutation, line, dd);
 
-<<<<<<< HEAD
-		e = reduceAncillae(e, dd);
-
-		return e;
-=======
 		return {e, varMap};
->>>>>>> c4bbcad7
 	}
 
 	void QuantumComputation::create_reg_array(const registerMap& regs, regnames_t& regnames, unsigned short defaultnumber, const char* defaultname) {
@@ -1513,7 +1456,7 @@
 			throw QFRException("[dump] Extension " + extension + " not recognized/supported for dumping.");
 		}
 	}
-	
+
 	void QuantumComputation::consolidateRegister(registerMap& regs) {
 		bool finished = false;
 		while (!finished) {
@@ -1546,7 +1489,7 @@
 			}
 		}
 	}
-	
+
 	void QuantumComputation::dumpOpenQASM(std::ostream& of) {
 		// Add missing physical qubits
 		if(!qregs.empty()) {
@@ -1996,7 +1939,6 @@
 				} else if (line.find('o') != std::string::npos) {
 					unsigned short physical_qubit = 0;
 					auto ss = std::stringstream(line.substr(4));
-<<<<<<< HEAD
 					for (unsigned short logical_qubit=0; logical_qubit < getNqubits(); ++logical_qubit) {
 						if (!(ss >> physical_qubit)) {
 							// allow for incomplete output permutation
@@ -2016,11 +1958,6 @@
 							return true;
 						}
 						outputPermutation.insert({physical_qubit, logical_qubit});
-=======
-					for (unsigned short i=0; i < getNqubits(); ++i) {
-						if (!(ss >> j)) return true; // allow for incomplete output permutation
-						outputPermutation.insert({j, i});
->>>>>>> c4bbcad7
 					}
 					return true;
 				}
@@ -2029,11 +1966,7 @@
 		return false;
 	}
 
-<<<<<<< HEAD
 	unsigned short QuantumComputation::getHighestLogicalQubitIndex(const permutationMap& map) {
-=======
-	unsigned short QuantumComputation::getHighestLogicalQubitIndex() {
->>>>>>> c4bbcad7
 		unsigned short max_index = 0;
 		for (const auto& physical_qubit: map) {
 			if (physical_qubit.second > max_index) {
