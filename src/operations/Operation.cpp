--- conflicted
+++ resolved
@@ -89,7 +89,6 @@
 				strcpy(name, "Show probabilities");
 				break;
 			case Barrier:
-<<<<<<< HEAD
 				strcpy(name, "Barr");
 				break;
 			case ClassicControlled:
@@ -97,16 +96,6 @@
 				break;
 			default:
 				throw QFRException("This constructor shall not be called for gate type (index) " + std::to_string((int)type));
-=======
-				strcpy(name, "c_");
-				break;
-			case ClassicControlled:
-
-				break;
-			default:
-				std::cerr << "This constructor shall not be called for gate type (index) " << (int) type << std::endl;
-				exit(1);
->>>>>>> c4bbcad7
 		}
 	}
 
