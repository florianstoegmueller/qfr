--- conflicted
+++ resolved
@@ -92,7 +92,7 @@
 		static OpType parseU3(fp& lambda, fp& phi, fp& theta);
 		static OpType parseU2(fp& lambda, fp& phi);
 		static OpType parseU1(fp& lambda);
-		
+
 		void checkUgate();
 		void setup(unsigned short nq, fp par0, fp par1, fp par2);	
 		
@@ -134,11 +134,6 @@
 		dd::Edge getiSWAPDD(std::unique_ptr<dd::Package>& dd, std::array<short, MAX_QUBITS>& line, const std::map<unsigned short, unsigned short>& permutation = standardPermutation) const;
 		dd::Edge getiSWAPinvDD(std::unique_ptr<dd::Package>& dd, std::array<short, MAX_QUBITS>& line, const std::map<unsigned short, unsigned short>& permutation = standardPermutation) const;
 
-<<<<<<< HEAD
-		void dumpOpenQASM(std::ostream& of, const regnames_t& qreg, const regnames_t& creg) const override;
-		void dumpReal(std::ostream& of) const override;
-		void dumpQiskit(std::ostream& of, const regnames_t& qreg, const regnames_t& creg, const char* anc_reg_name) const override;
-=======
 		dd::Edge getDD2(std::unique_ptr<dd::Package>& dd, std::array<short, MAX_QUBITS>& line, std::map<unsigned short, unsigned short>& permutation, std::map<unsigned short, unsigned short>& varMap) const override;
 
 		dd::Edge getInverseDD2(std::unique_ptr<dd::Package>& dd, std::array<short, MAX_QUBITS>& line, std::map<unsigned short, unsigned short>& permutation, std::map<unsigned short, unsigned short>& varMap) const override;
@@ -149,10 +144,9 @@
 		dd::Edge getiSWAPDD2(std::unique_ptr<dd::Package>& dd, std::array<short, MAX_QUBITS>& line, const std::map<unsigned short, unsigned short>& permutation = standardPermutation, const std::map<unsigned short, unsigned short>& varMap = standardPermutation) const;
 		dd::Edge getiSWAPinvDD2(std::unique_ptr<dd::Package>& dd, std::array<short, MAX_QUBITS>& line, const std::map<unsigned short, unsigned short>& permutation = standardPermutation, const std::map<unsigned short, unsigned short>& varMap = standardPermutation) const;
 
-		void dumpOpenQASM(std::ofstream& of, const regnames_t& qreg, const regnames_t& creg) const override;
-		void dumpReal(std::ofstream& of) const override;
-		void dumpQiskit(std::ofstream& of, const regnames_t& qreg, const regnames_t& creg, const char* anc_reg_name) const override;
->>>>>>> c4bbcad7
+		void dumpOpenQASM(std::ostream& of, const regnames_t& qreg, const regnames_t& creg) const override;
+		void dumpReal(std::ostream& of) const override;
+		void dumpQiskit(std::ostream& of, const regnames_t& qreg, const regnames_t& creg, const char* anc_reg_name) const override;
 	};
 
 }
