/*
 * This file is part of IIC-JKU QFR library which is released under the MIT license.
 * See file README.md or go to http://iic.jku.at/eda/research/quantum/ for more information.
 */

#ifndef INTERMEDIATEREPRESENTATION_CLASSICCONTROLLEDOPERATION_H
#define INTERMEDIATEREPRESENTATION_CLASSICCONTROLLEDOPERATION_H

#include "Operation.hpp"

namespace qc {

	class ClassicControlledOperation : public Operation {
	protected:
		std::unique_ptr<Operation> op;
		std::pair<unsigned short, unsigned short> controlRegister{};
		unsigned int expectedValue = 1u;
	public:

		// Applies operation `_op` if the creg starting at index `control` has the expected value
		ClassicControlledOperation(std::unique_ptr<Operation>& _op, std::pair<unsigned short, unsigned short>& controlRegister, unsigned int expectedValue = 1u) : op(std::move(_op)), controlRegister(controlRegister), expectedValue(expectedValue) {
			nqubits = op->getNqubits();
			name[0] = 'c';
			name[1] = '_';
			std::strcpy(name + 2, op->getName());
<<<<<<< HEAD
			parameter[0] = controlRegister.first;
			parameter[1] = controlRegister.second;
			parameter[2] = expectedValue;
=======
			parameter[0] = control;
>>>>>>> c4bbcad7
			type = ClassicControlled;
		}

		dd::Edge getDD(std::unique_ptr<dd::Package>& dd, std::array<short, MAX_QUBITS>& line) const override {
			return op->getDD(dd, line);
		}

		dd::Edge getInverseDD(std::unique_ptr<dd::Package>& dd, std::array<short, MAX_QUBITS>& line) const override {
			return op->getInverseDD(dd, line);
		}

		dd::Edge getDD(std::unique_ptr<dd::Package>& dd, std::array<short, MAX_QUBITS>& line, std::map<unsigned short, unsigned short>& permutation) const override {
			return op->getDD(dd, line, permutation);
		}

		dd::Edge getInverseDD(std::unique_ptr<dd::Package>& dd, std::array<short, MAX_QUBITS>& line, std::map<unsigned short, unsigned short>& permutation) const override {
			return op->getInverseDD(dd, line, permutation);
		}

<<<<<<< HEAD
		auto getControlRegister() const {
			return controlRegister;
		}

		auto getExpectedValue() const {
			return expectedValue;
		}

		auto getOperation() const {
			return op.get();
=======
		dd::Edge getDD2(std::unique_ptr<dd::Package>& dd, std::array<short, MAX_QUBITS>& line, std::map<unsigned short, unsigned short>& permutation, std::map<unsigned short, unsigned short>& varMap) const override {
			return op->getDD2(dd, line, permutation, varMap);
		}

		dd::Edge getInverseDD2(std::unique_ptr<dd::Package>& dd, std::array<short, MAX_QUBITS>& line, std::map<unsigned short, unsigned short>& permutation, std::map<unsigned short, unsigned short>& varMap) const override {
			return op->getInverseDD2(dd, line, permutation, varMap);
>>>>>>> c4bbcad7
		}

		bool isUnitary() const override {
			return false;
		}

		bool isClassicControlledOperation() const override {
			return true;
		}

<<<<<<< HEAD
		void dumpOpenQASM(std::ostream& of, const regnames_t& qreg, const regnames_t& creg) const override {
=======
		void dumpOpenQASM(std::ofstream& of, const regnames_t& qreg, const regnames_t& creg) const override {
>>>>>>> c4bbcad7
			UNUSED(of)
			UNUSED(qreg)
			UNUSED(creg)
			throw QFRException("Dumping of classically controlled gates currently not supported for qasm");
		}

		void dumpReal(std::ostream& of) const override {
			UNUSED(of)
			throw QFRException("Dumping of classically controlled gates not possible in real format");
		}

		void dumpQiskit(std::ostream& of, const regnames_t& qreg, const regnames_t& creg, const char *anc_reg_name) const override {
			UNUSED(of)
			UNUSED(qreg)
			UNUSED(creg)
			UNUSED(anc_reg_name)
			throw QFRException("Dumping of classically controlled gates currently not supported for qiskit");
		}
	};
}
#endif //INTERMEDIATEREPRESENTATION_CLASSICCONTROLLEDOPERATION_H<|MERGE_RESOLUTION|>--- conflicted
+++ resolved
@@ -23,13 +23,9 @@
 			name[0] = 'c';
 			name[1] = '_';
 			std::strcpy(name + 2, op->getName());
-<<<<<<< HEAD
 			parameter[0] = controlRegister.first;
 			parameter[1] = controlRegister.second;
 			parameter[2] = expectedValue;
-=======
-			parameter[0] = control;
->>>>>>> c4bbcad7
 			type = ClassicControlled;
 		}
 
@@ -49,7 +45,6 @@
 			return op->getInverseDD(dd, line, permutation);
 		}
 
-<<<<<<< HEAD
 		auto getControlRegister() const {
 			return controlRegister;
 		}
@@ -60,14 +55,14 @@
 
 		auto getOperation() const {
 			return op.get();
-=======
+		}
+
 		dd::Edge getDD2(std::unique_ptr<dd::Package>& dd, std::array<short, MAX_QUBITS>& line, std::map<unsigned short, unsigned short>& permutation, std::map<unsigned short, unsigned short>& varMap) const override {
 			return op->getDD2(dd, line, permutation, varMap);
 		}
 
 		dd::Edge getInverseDD2(std::unique_ptr<dd::Package>& dd, std::array<short, MAX_QUBITS>& line, std::map<unsigned short, unsigned short>& permutation, std::map<unsigned short, unsigned short>& varMap) const override {
 			return op->getInverseDD2(dd, line, permutation, varMap);
->>>>>>> c4bbcad7
 		}
 
 		bool isUnitary() const override {
@@ -78,11 +73,7 @@
 			return true;
 		}
 
-<<<<<<< HEAD
 		void dumpOpenQASM(std::ostream& of, const regnames_t& qreg, const regnames_t& creg) const override {
-=======
-		void dumpOpenQASM(std::ofstream& of, const regnames_t& qreg, const regnames_t& creg) const override {
->>>>>>> c4bbcad7
 			UNUSED(of)
 			UNUSED(qreg)
 			UNUSED(creg)
