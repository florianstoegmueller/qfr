/*
 * This file is part of IIC-JKU QFR library which is released under the MIT license.
 * See file README.md or go to http://iic.jku.at/eda/research/quantum/ for more information.
 */

#ifndef INTERMEDIATEREPRESENTATION_COMPOUNDOPERATION_H
#define INTERMEDIATEREPRESENTATION_COMPOUNDOPERATION_H

#include "Operation.hpp"

namespace qc {

	class CompoundOperation : public Operation {
	protected:
		std::vector<std::unique_ptr<Operation>> ops{ };
	public:
		explicit CompoundOperation(unsigned short nq) {
			std::strcpy(name, "Compound operation:");
			nqubits = nq;
			type = Compound;
		}

		template<class T>
		void emplace_back(std::unique_ptr<T>& op) {
			parameter[0]++;
			ops.emplace_back(std::move(op));
		}

		template<class T, class... Args>
		void emplace_back(Args&& ... args) {
			parameter[0]++;
			ops.emplace_back(std::make_unique<T>(args ...));
		}

		void setNqubits(unsigned short nq) override {
			nqubits = nq;
			for (auto& op:ops) {
				op->setNqubits(nq);
			}
		}

		bool isCompoundOperation() const override {
			return true;
		}

<<<<<<< HEAD
		bool isNonUnitaryOperation() const override {
			bool isNonUnitary = false;
			for (const auto& op: ops) {
				isNonUnitary |= op->isNonUnitaryOperation();
			}
			return isNonUnitary;
		}

=======
>>>>>>> c4bbcad7
		dd::Edge getDD(std::unique_ptr<dd::Package>& dd, std::array<short, MAX_QUBITS>& line) const override {
			dd::Edge e = dd->makeIdent(0, short(nqubits - 1));
			for (auto& op: ops) {
				e = dd->multiply(op->getDD(dd, line), e);
			}
			return e;
		}

		dd::Edge getInverseDD(std::unique_ptr<dd::Package>& dd, std::array<short, MAX_QUBITS>& line) const override {
			dd::Edge e = dd->makeIdent(0, short(nqubits - 1));
			for (auto& op: ops) { 
				e = dd->multiply(e, op->getInverseDD(dd, line));
			}
			return e;
		}

		dd::Edge getDD(std::unique_ptr<dd::Package>& dd, std::array<short, MAX_QUBITS>& line, std::map<unsigned short, unsigned short>& permutation) const override {
			dd::Edge e = dd->makeIdent(0, short(nqubits - 1));
			for (auto& op: ops) {
				e = dd->multiply(op->getDD(dd, line, permutation), e);
			}
			return e;
		}

		dd::Edge getInverseDD(std::unique_ptr<dd::Package>& dd, std::array<short, MAX_QUBITS>& line, std::map<unsigned short, unsigned short>& permutation) const override {
			dd::Edge e = dd->makeIdent(0, short(nqubits - 1));
			for (auto& op: ops) {
				e = dd->multiply(e, op->getInverseDD(dd, line, permutation));
			}
			return e;
		}

		dd::Edge getDD2(std::unique_ptr<dd::Package>& dd, std::array<short, MAX_QUBITS>& line, std::map<unsigned short, unsigned short>& permutation, std::map<unsigned short, unsigned short>& varMap) const override {
			dd::Edge e = dd->makeIdent(0, short(nqubits - 1));
			for (auto& op: ops) {
				e = dd->multiply(op->getDD2(dd, line, permutation, varMap), e);
			}
			return e;
		}

		dd::Edge getInverseDD2(std::unique_ptr<dd::Package>& dd, std::array<short, MAX_QUBITS>& line, std::map<unsigned short, unsigned short>& permutation, std::map<unsigned short, unsigned short>& varMap) const override {
			dd::Edge e = dd->makeIdent(0, short(nqubits - 1));
			for (auto& op: ops) {
				e = dd->multiply(e, op->getInverseDD2(dd, line, permutation, varMap));
			}
			return e;
		}

		std::ostream& print(std::ostream& os) const override {
			return print(os, standardPermutation);
		}

		std::ostream& print(std::ostream& os, const std::map<unsigned short, unsigned short>& permutation) const override {
			os << name;
			for (const auto & op : ops) {
				os << std::endl << "\t";
				op->print(os, permutation);
			}

			return os;
		}

		bool actsOn(unsigned short i) override {
			for (const auto& op: ops) {
				if(op->actsOn(i))
					return true;
			}
			return false;
		}

		void dumpOpenQASM(std::ostream& of, const regnames_t& qreg, const regnames_t& creg) const override {
			for (auto& op: ops) {
				op->dumpOpenQASM(of, qreg, creg);
			}
		}

		void dumpReal(std::ostream& of) const override {
			for (auto& op: ops) {
				op->dumpReal(of);
			}
		}

		void dumpQiskit(std::ostream& of, const regnames_t& qreg, const regnames_t& creg, const char *anc_reg_name) const override {
			for (auto& op: ops) {
				op->dumpQiskit(of, qreg, creg, anc_reg_name);
			}
		}

		/**
		 * Pass-Through
		 */

		// Iterators (pass-through)
		auto begin()            noexcept { return ops.begin();   }
		auto begin()      const noexcept { return ops.begin();   }
		auto cbegin()     const noexcept { return ops.cbegin();  }
		auto end()              noexcept { return ops.end();     }
		auto end()        const noexcept { return ops.end();	  }
		auto cend()       const noexcept { return ops.cend();	  }
		auto rbegin()           noexcept { return ops.rbegin();  }
		auto rbegin()     const noexcept { return ops.rbegin();  }
		auto crbegin()    const noexcept { return ops.crbegin(); }
		auto rend()             noexcept { return ops.rend();    }
		auto rend()       const noexcept {	return ops.rend();    }
		auto crend()      const noexcept { return ops.crend();   }

		// Capacity (pass-through)
		bool   empty()    const noexcept { return ops.empty();    }
		size_t size()     const noexcept { return ops.size();     }
		size_t max_size() const noexcept { return ops.max_size(); }
		size_t capacity() const noexcept { return ops.capacity(); }

		void reserve(size_t new_cap)     { ops.reserve(new_cap);  }
		void shrink_to_fit()             { ops.shrink_to_fit();   }

		// Modifiers (pass-through)
		void clear()              noexcept { ops.clear();           }
		void pop_back()                    { return ops.pop_back(); }
		void resize(size_t count)          { ops.resize(count);     }
		std::vector<std::unique_ptr<Operation>>::iterator erase( std::vector<std::unique_ptr<Operation>>::const_iterator pos ) { return ops.erase(pos); }
		std::vector<std::unique_ptr<Operation>>::iterator erase( std::vector<std::unique_ptr<Operation>>::const_iterator first, std::vector<std::unique_ptr<Operation>>::const_iterator last ) { return ops.erase(first, last); }
	};
}
#endif //INTERMEDIATEREPRESENTATION_COMPOUNDOPERATION_H<|MERGE_RESOLUTION|>--- conflicted
+++ resolved
@@ -43,7 +43,6 @@
 			return true;
 		}
 
-<<<<<<< HEAD
 		bool isNonUnitaryOperation() const override {
 			bool isNonUnitary = false;
 			for (const auto& op: ops) {
@@ -52,8 +51,6 @@
 			return isNonUnitary;
 		}
 
-=======
->>>>>>> c4bbcad7
 		dd::Edge getDD(std::unique_ptr<dd::Package>& dd, std::array<short, MAX_QUBITS>& line) const override {
 			dd::Edge e = dd->makeIdent(0, short(nqubits - 1));
 			for (auto& op: ops) {
