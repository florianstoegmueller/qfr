--- conflicted
+++ resolved
@@ -65,13 +65,8 @@
 	dd->printDD(cx_dd, 64);
 	dd->printUniqueTable(2);
 
-<<<<<<< HEAD
-	auto cx_exg = dd->exchangeBaseCase(cx_dd, 0, 1);
-	dd->printDD(cx_exg, 64);
-=======
 	dd->exchange(0, 1);
 	dd->printDD(cx_dd, 64);
->>>>>>> a16cce05
 	dd->printUniqueTable(2);
 
 	auto cx_rev_dd = cx_rev.getDD(dd, line);
@@ -79,48 +74,27 @@
 	dd->printDD(cx_rev_dd, 64);
 	dd->printUniqueTable(2);
 
-<<<<<<< HEAD
-	EXPECT_TRUE(dd->equals(cx_exg, cx_rev_dd));
-=======
 	EXPECT_TRUE(dd->equals(cx_dd, cx_rev_dd));
->>>>>>> a16cce05
 }
 
 TEST_F(DynamicReorderingTest, cx_exchange_unique_table) {
 	auto cx = qc::StandardOperation(2,qc::Control(1),0,qc::X);
 	auto cx_rev = qc::StandardOperation(2,qc::Control(0),1,qc::X);
-<<<<<<< HEAD
+	auto cx_dd = cx.getDD(dd, line);
+	dd->incRef(cx_dd);
+	dd->printDD(cx_dd, 64);
+	dd->printUniqueTable(2);
+
+	dd->exchange(0, 1);
+	dd->printDD(cx_dd, 64);
+	dd->printUniqueTable(2);
 
 	auto cx_rev_dd = cx_rev.getDD(dd, line);
 	dd->incRef(cx_rev_dd);
 	dd->printDD(cx_rev_dd, 64);
 	dd->printUniqueTable(2);
 
-=======
->>>>>>> a16cce05
-	auto cx_dd = cx.getDD(dd, line);
-	dd->incRef(cx_dd);
-	dd->printDD(cx_dd, 64);
-	dd->printUniqueTable(2);
-
-<<<<<<< HEAD
-	auto cx_exg = dd->exchangeBaseCase(cx_dd, 0, 1);
-	dd->printDD(cx_exg, 64);
-	dd->printUniqueTable(2);
-
-	EXPECT_TRUE(dd->equals(cx_exg, cx_rev_dd));
-=======
-	dd->exchange(0, 1);
-	dd->printDD(cx_dd, 64);
-	dd->printUniqueTable(2);
-
-	auto cx_rev_dd = cx_rev.getDD(dd, line);
-	dd->incRef(cx_rev_dd);
-	dd->printDD(cx_rev_dd, 64);
-	dd->printUniqueTable(2);
-
 	EXPECT_TRUE(dd->equals(cx_dd, cx_rev_dd));
->>>>>>> a16cce05
 }
 
 TEST_F(DynamicReorderingTest, toffoli_sifting) {
@@ -191,11 +165,7 @@
 			<< ".end\n";
 	qc->import(ss2, qc::Real);
 	in = qc->buildFunctionality(dd);
-<<<<<<< HEAD
-	in = dd->exchangeBaseCase(in, 0, 1);
-=======
 	dd->exchange(0, 1);
->>>>>>> a16cce05
 	std::cout << "Real: " << std::endl;
 	dd::export2Dot(in, "testExchangeReal.dot", false, true, true);
 	dd->printDD(in, 64);
