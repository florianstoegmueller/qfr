--- conflicted
+++ resolved
@@ -2,16 +2,9 @@
 if(${CMAKE_VERSION} VERSION_LESS 3.12)
 	cmake_policy(VERSION ${CMAKE_MAJOR_VERSION}.${CMAKE_MINOR_VERSION})
 endif()
-set(CMAKE_CXX_STANDARD 14)
-set(CMAKE_CXX_STANDARD_REQUIRED ON)
-
 
 project(qfr
-<<<<<<< HEAD
-        VERSION 1.0.7
-=======
         VERSION 1.0.5
->>>>>>> c4bbcad7
         DESCRIPTION "QFR  - A library for the representation of quantum functionality"
         LANGUAGES CXX)
 
